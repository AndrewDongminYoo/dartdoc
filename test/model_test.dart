// Copyright (c) 2015, the Dart project authors.  Please see the AUTHORS file
// for details. All rights reserved. Use of this source code is governed by a
// BSD-style license that can be found in the LICENSE file.

library dartdoc.model_test;

import 'dart:io';

import 'package:grinder/grinder.dart' as grinder;
import 'package:path/path.dart' as path;
import 'package:unittest/unittest.dart';

import 'package:analyzer/src/generated/element.dart';
import 'package:analyzer/src/generated/engine.dart';
import 'package:analyzer/src/generated/java_io.dart';
import 'package:analyzer/src/generated/sdk.dart';
import 'package:analyzer/src/generated/sdk_io.dart';
import 'package:analyzer/src/generated/source_io.dart';

import 'package:dartdoc/src/model.dart';
import 'package:dartdoc/src/model_utils.dart';

void main() {
  AnalyzerHelper helper = new AnalyzerHelper();
  String dirPath = path.join(Directory.current.path, 'test/fake_package');
  Source source = helper.addSource(path.join(dirPath, 'lib/example.dart'));
  LibraryElement e = helper.resolve(source);
  Package package = new Package([e], dirPath);
  var l = package.libraries[0];
  var file = new File(path.join(dirPath, 'lib/example.dart'));
  var lib2 = new Library(e, package, file.readAsStringSync());

  group('Package', () {
    var p, p2;

    setUp(() {
      p = new Package([e], Directory.current.path);
      p2 = new Package([e], Directory.current.path, '1.9.0-dev.3.0', true);
    });

    test('name', () {
      expect(p.name, 'dartdoc');
    });

    test('libraries', () {
      expect(p.libraries, hasLength(1));
    });

    test('is documented', () {
      expect(p.isDocumented(l), true);
    });

    test('sdk name', () {
      expect(p2.name, 'Dart API Reference');
    });

    test('sdk version', () {
      expect(p2.version, '1.9.0-dev.3.0');
    });

    test('sdk description', () {
      expect(p2.description, 'Dart API Libraries');
    });
  });

  group('Library', () {
    var sdkLib;

    setUp(() {
      sdkLib = new Library(
          getSdkLibrariesToDocument(helper.sdk, helper.context)[0], package);
    });

    test('name', () {
      expect(l.name, 'ex');
    });

    test('sdk library name', () {
      expect(sdkLib.name, 'dart:async');
    });

    test('documentation', () {
      expect(l.documentation, 'a library');
    });
  });

  group('Class', () {
    var classes, A, B, C, D, CError;
    setUp(() {
      classes = l.allClasses;
      A = classes[0];
      B = classes[1];
      C = classes[2];
      D = classes[3];
      CError = classes[5];
    });

    test('no of classes', () {
      expect(classes, hasLength(6));
    });

    test('name', () {
      expect(A.name, 'Apple');
    });

    test('docs ', () {
      expect(A.resolveReferences(A.documentation), 'Sample class [String]');
    });

    test('docs refs', () {
      expect(B.resolveReferences(B.documentation),
          'Extends class [Apple](ex/Apple.html)');
    });

    test('abstract', () {
      expect(C.isAbstract, true);
    });

    test('supertype', () {
      expect(B.hasSupertype, true);
    });

    test('mixins', () {
      expect(A.mixins, hasLength(0));
    });

    test('interfaces', () {
      var interfaces = D.interfaces;
      expect(interfaces, hasLength(2));
      expect(interfaces[0].name, 'Cat');
      expect(interfaces[1].name, 'E');
    });

    test('get constructors', () {
      expect(A.constructors, hasLength(1));
    });

    test('get static fields', () {
      expect(A.staticProperties, hasLength(1));
    });

    test('get constants', () {
      expect(A.constants, hasLength(1));
    });

    test('get instance fields', () {
      expect(A.instanceProperties, hasLength(3));
    });

    test('get methods', () {
      expect(B.instanceMethods, hasLength(1));
    });

    test('inherited methods', () {
      expect(B.inheritedMethods, hasLength(2));
    });

    test('inherited methods names', () {
      expect(B.inheritedMethods[0].name, 'printMsg');
      expect(B.inheritedMethods[1].name, 'isGreaterThan');
    });

    test('inherited methods from another package', () {
      expect(CError.inheritedMethods, hasLength(6));
    });
  });

  group('Function', () {
    var f1, f2;

    setUp(() {
      f1 = l.getFunctions()[0];
      f2 = lib2.getFunctions()[0];
    });

    test('local element', () {
      expect(f1.isLocalElement, true);
    });

    test('is executable', () {
      expect(f1.isExecutable, true);
    });

    test('is static', () {
      expect(f1.isStatic, true);
    });

    test('has correct source code', () {
      expect(f2.source, equals('int function1(String s, bool b) => 5;'));
    });
  });

  group('Method', () {
    var c, m, m2, m3;

    setUp(() {
      c = l.getClasses()[1];
      m = c.instanceMethods[0];
      m2 = lib2.getClasses()[1].instanceMethods[0];
      m3 = l.getClasses()[0].instanceMethods[0];
    });

    test('overriden method', () {
      expect(m.getOverriddenElement().runtimeType.toString(), 'Method');
    });

    test('method source', () {
      expect(m2.source,
          '@override\n  void m1() {\n    var a = 6;\n    var b = a * 9;\n  }');
    });

    test('has params', () {
      expect(m3.hasParameters, true);
    });

    test('return type', () {
      expect(m3.type.createLinkedReturnTypeName(), 'void');
    });
  });

  group('Field', () {
    var c, f1, f2, constField;

    setUp(() {
      c = l.getClasses()[0];
      f1 = c.staticProperties[0]; // n
      f2 = c.instanceProperties[0];
      constField = c.constants[0]; // string
    });

    test('is not const', () {
      expect(f1.isConst, isFalse);
    });

    test('is const', () {
      expect(constField.isConst, isTrue);
    });

    test('is final', () {
      expect(f1.isFinal, false);
    });

    test('is static', () {
      expect(f2.isStatic, false);
    });
  });

  group('Variable', () {
    Variable v;
    Variable v3;

    setUp(() {
      v = l.getProperties()[0];
      v3 = l.getProperties()[1];
    });

    test('found two properties', () {
      expect(l.getProperties(), hasLength(2));
    });

    test('linked return type is a double', () {
      expect(v.linkedReturnType, 'double');
    });

    test('linked return type is dynamic', () {
      expect(v3.linkedReturnType, 'dynamic');
    });
  });

  group('Constant', () {
    Variable constant;

    setUp(() {
      constant = l.getConstants()[0];
    });

    test('found one constant', () {
      expect(l.getConstants(), hasLength(1));
    });

    test('is constant', () {
      expect(constant.isConst, isTrue);
    });
  });

  group('Constructor', () {
    var c2;
    setUp(() {
      c2 = lib2.getClasses()[0].constructors[0];
    });

    test('has source', () {
      expect(c2.source, equals('///Constructor\n  Apple();'));
    });
  });

  group('Type', () {
    var f = l.getClasses()[1].instanceProperties[0];

    test('parameterized type', () {
      expect(f.type.isParameterizedType, true);
    });
  });

  group('Typedef', () {
    var t;

    setUp(() {
      t = l.getTypedefs()[0];
    });

    test('docs', () {
      expect(t.documentation, null);
    });

    test('linked return type', () {
      expect(t.linkedReturnType, 'String');
    });
  });

  group('Parameter', () {
    Class c;
    Method m1, printMsg, isGreaterThan;
    Parameter p1, p2;

    setUp(() {
      c = l.getClasses()[0]; // A

      m1 = c.instanceMethods[0]; // m1
      printMsg = c.instanceMethods[1]; // printMsg
      isGreaterThan = c.instanceMethods[2]; // isGreaterThan

      p1 = isGreaterThan.parameters[1]; // {int check:5}
      p2 = printMsg.parameters[1]; // [bool linebreak]
    });

    test('is optional', () {
      expect(p1.isOptional, true);
    });

    test('default value', () {
      expect(p1.defaultValue, '5');
    });

    test('is named', () {
      expect(p1.isOptionalNamed, true);
    });

    test('linkedName', () {
      expect(p1.type.linkedName, 'int');
    });
  });

  group('Implementors', () {
<<<<<<< HEAD
    var c, implA;

    setUp(() {
      c = l.getClasses()[0];
      implA = getAllImplementorsFor(c);
    });
=======
    Class apple;
    Class b;
    List<Class> implA, implC;
>>>>>>> 4c132169

    setUp(() {
      apple = l.getClasses()[0];
      b = l.getClasses()[1];
      implA = apple.implementors;
      implC = l.getClasses()[2].implementors;
    });

    test('the first class is Apple', () {
      expect(apple.name, equals('Apple'));
    });

    test('apple has some implementors', () {
      expect(apple.hasImplementors, isTrue);
      expect(implA, isNotNull);
      expect(implA, hasLength(1));
      expect(implA[0].name, equals('B'));
    });

    test('C has implementors', () {
      expect(implC, hasLength(2));
      expect(implC[0].name, equals('B'));
      expect(implC[1].name, equals('Dog'));
    });

    test('B does not have implementors', () {
      expect(b, isNotNull);
      expect(b.name, equals('B'));
      expect(b.implementors, hasLength(0));
    });
  });
}

class AnalyzerHelper {
  AnalysisContext context;
  DartSdk sdk;

  AnalyzerHelper() {
    _initAnalyzer();
  }

  void _initAnalyzer() {
    Directory sdkDir = grinder.getSdkDir(['']);
    sdk = new DirectoryBasedDartSdk(new JavaFile(sdkDir.path));
    List<UriResolver> resolvers = [
      new DartUriResolver(sdk),
      new FileUriResolver()
    ];

    SourceFactory sourceFactory = new SourceFactory(resolvers);
    context = AnalysisEngine.instance.createAnalysisContext();
    context.sourceFactory = sourceFactory;
  }

  Source addSource(String filePath) {
    Source source = new FileBasedSource.con1(new JavaFile(filePath));
    ChangeSet changeSet = new ChangeSet();
    changeSet.addedSource(source);
    context.applyChanges(changeSet);
    return source;
  }

  LibraryElement resolve(Source librarySource) =>
      context.computeLibraryElement(librarySource);
}<|MERGE_RESOLUTION|>--- conflicted
+++ resolved
@@ -352,18 +352,10 @@
   });
 
   group('Implementors', () {
-<<<<<<< HEAD
-    var c, implA;
-
-    setUp(() {
-      c = l.getClasses()[0];
-      implA = getAllImplementorsFor(c);
-    });
-=======
+
     Class apple;
     Class b;
     List<Class> implA, implC;
->>>>>>> 4c132169
 
     setUp(() {
       apple = l.getClasses()[0];
