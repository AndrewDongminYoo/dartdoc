--- conflicted
+++ resolved
@@ -754,13 +754,8 @@
   bool get isOptionalNamed => _parameter.parameterKind == ParameterKind.NAMED;
 
   bool get hasDefaultValue {
-<<<<<<< HEAD
     return _parameter.defaultValueCode != null &&
            _parameter.defaultValueCode.isNotEmpty;
-=======
-    return _parameter.defaultValueRange != null &&
-        _parameter.defaultValueRange != SourceRange.EMPTY;
->>>>>>> fe3bd69e
   }
 
   String get defaultValue {
