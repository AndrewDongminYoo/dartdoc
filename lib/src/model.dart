--- conflicted
+++ resolved
@@ -12,15 +12,10 @@
 import 'package_utils.dart';
 
 abstract class ModelElement {
-<<<<<<< HEAD
-  Element element;
-  Library library;
-  String source;
-=======
+  
   final Element element;
-
   final Library library;
->>>>>>> 53754863
+  final String source;
 
   ModelElement(this.element, this.library, [this.source]);
 
