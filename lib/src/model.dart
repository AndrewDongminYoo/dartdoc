--- conflicted
+++ resolved
@@ -81,15 +81,10 @@
       }
     } else {
       if (_documentation != null) {
-<<<<<<< HEAD
-        commentRefs =
-          (element.node as AnnotatedNode).documentationComment.references;
-=======
         if (element.node is AnnotatedNode) {
           commentRefs =
               (element.node as AnnotatedNode).documentationComment.references;
         }
->>>>>>> 154002e1
       }
     }
     if (_documentation != null) {
