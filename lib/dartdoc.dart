// Copyright (c) 2014, the Dart project authors.  Please see the AUTHORS file
// for details. All rights reserved. Use of this source code is governed by a
// BSD-style license that can be found in the LICENSE file.

library dartdoc;

import 'dart:io';

import 'package:analyzer/src/generated/ast.dart';
import 'package:analyzer/src/generated/element.dart';
import 'package:analyzer/src/generated/engine.dart';
import 'package:analyzer/src/generated/java_io.dart';
import 'package:analyzer/src/generated/sdk.dart';
import 'package:analyzer/src/generated/sdk_io.dart';
import 'package:analyzer/src/generated/source_io.dart';
import 'package:grinder/grinder.dart' as grinder;

import 'src/generator.dart';
import 'src/io_utils.dart';
import 'src/model.dart';
import 'src/model_utils.dart';

const String DEFAULT_OUTPUT_DIRECTORY = 'docs';

/// Generates Dart documentation for all public Dart libraries in the given
/// directory.
class DartDoc {
  List<String> _excludes;
  String _sdkLocation;
  Directory _rootDir;
  String _url;
  Directory out;
  Set<LibraryElement> libraries = new Set();
  HtmlGenerator generator;

<<<<<<< HEAD
  final List _cliArgs;

  DartDoc(this._rootDir, this._excludes, this._url, [this._cliArgs]);
=======
  DartDoc(this._rootDir, this._sdkLocation, this._excludes, this._url);
>>>>>>> 3f0144b3

  /// Generate the documentation
  void generateDocs() {
    Stopwatch stopwatch = new Stopwatch();
    stopwatch.start();
    var files = findFilesToDocumentInPackage(_rootDir.path);
    List<LibraryElement> libs = [];
    libs.addAll(parseLibraries(files));
    // remove excluded libraries
    _excludes.forEach(
        (pattern) => libs.removeWhere((l) => l.name.startsWith(pattern)));
    libs.removeWhere(
        (LibraryElement library) => _excludes.contains(library.name));
    libs.sort(elementCompare);
    libraries.addAll(libs);

    // create the out directory
    out = new Directory(DEFAULT_OUTPUT_DIRECTORY);
    if (!out.existsSync()) {
      out.createSync(recursive: true);
    }

    generator = new HtmlGenerator(
        new Package(libraries, _rootDir.path), out, _url);
    // generate the docs
    generator.generate();

    double seconds = stopwatch.elapsedMilliseconds / 1000.0;
    print('');
    print(
        "Documented ${libraries.length} "
        "librar${libraries.length == 1 ? 'y' : 'ies'} in "
        "${seconds.toStringAsFixed(1)} seconds.");
  }

  List<LibraryElement> parseLibraries(List<String> files) {
    Directory sdkDir = grinder.getSdkDir(_cliArgs);
    if (sdkDir == null) {
      print(
          "Warning: unable to locate the Dart SDK. Please use the --dart-sdk "
          "command line option or set the DART_SDK environment variable.");
      exit(1);
    }
    DartSdk sdk = new DirectoryBasedDartSdk(new JavaFile(sdkDir.path));

    ContentCache contentCache = new ContentCache();
    List<UriResolver> resolvers = [
      new DartUriResolver(sdk),
      new FileUriResolver()
    ];
    JavaFile packagesDir = new JavaFile.relative(
        new JavaFile(_rootDir.path), 'packages');
    if (packagesDir.exists()) {
      resolvers.add(new PackageUriResolver([packagesDir]));
    }
    SourceFactory sourceFactory = new SourceFactory(
        /*contentCache,*/ resolvers);
    AnalysisContext context = AnalysisEngine.instance.createAnalysisContext();
    context.sourceFactory = sourceFactory;

    files.forEach((String filePath) {
      print('parsing ${filePath}...');
      Source source = new FileBasedSource.con1(new JavaFile(filePath));
      if (context.computeKindOf(source) == SourceKind.LIBRARY) {
        LibraryElement library = context.computeLibraryElement(source);
        CompilationUnit unit = context.resolveCompilationUnit(source, library);
        libraries.add(library);
        libraries.addAll(library.exportedLibraries);
      }
    });
    return libraries.toList();
  }
<<<<<<< HEAD
=======

  Directory _getSdkDir() {
    if (_sdkLocation != null) {
      return new Directory(_sdkLocation);
    }
    // Look in env['DART_SDK'].
    if (Platform.environment['DART_SDK'] != null) {
      return new Directory(Platform.environment['DART_SDK']);
    }
    // Look relative to the dart executable.
    return new File(Platform.executable).parent.parent;
  }
>>>>>>> 3f0144b3
}<|MERGE_RESOLUTION|>--- conflicted
+++ resolved
@@ -26,20 +26,14 @@
 /// directory.
 class DartDoc {
   List<String> _excludes;
-  String _sdkLocation;
   Directory _rootDir;
   String _url;
   Directory out;
   Set<LibraryElement> libraries = new Set();
   HtmlGenerator generator;
-
-<<<<<<< HEAD
   final List _cliArgs;
 
   DartDoc(this._rootDir, this._excludes, this._url, [this._cliArgs]);
-=======
-  DartDoc(this._rootDir, this._sdkLocation, this._excludes, this._url);
->>>>>>> 3f0144b3
 
   /// Generate the documentation
   void generateDocs() {
@@ -112,19 +106,4 @@
     });
     return libraries.toList();
   }
-<<<<<<< HEAD
-=======
-
-  Directory _getSdkDir() {
-    if (_sdkLocation != null) {
-      return new Directory(_sdkLocation);
-    }
-    // Look in env['DART_SDK'].
-    if (Platform.environment['DART_SDK'] != null) {
-      return new Directory(Platform.environment['DART_SDK']);
-    }
-    // Look relative to the dart executable.
-    return new File(Platform.executable).parent.parent;
-  }
->>>>>>> 3f0144b3
 }